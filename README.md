--- conflicted
+++ resolved
@@ -63,11 +63,7 @@
 ## Setup Instructions
 
 1. **Environment Setup**
-<<<<<<< HEAD
-    - Copy (or simply rename) `.env.example` to `.env` and update the configuration if needed.
-=======
-    - Copy `.env.example` to `.env` in both the root layer, as well as the web_app - and update the configurations as needed.
->>>>>>> 1bb7125f
+    - Copy (or simply rename) `.env.example` (root level) to `.env` and update the configuration if needed.
     - Ensure all required environment variables are set.
 
 2. **Database Setup**
